--- conflicted
+++ resolved
@@ -360,7 +360,6 @@
     """
     As before, FLAGS including all the necessary information!
     """
-<<<<<<< HEAD
     max_steps = 1
     batch_size = 5
     train_dir = "../SegNet/CamVid/train.txt"
@@ -369,17 +368,6 @@
     image_w = 360
     image_h = 480
     image_c = 3
-=======
-    max_steps = FLAGS.max_steps #1000
-    batch_size = FLAGS.batch_size #batch_size = 5
-    train_dir = FLAGS.train_dir #/Users/boli/Documents/python/project/SegNet/
-    image_dir = FLAGS.image_dir #/Users/boli/Documents/python/project/SegNet/
-    val_dir = FLAGS.val_dir #/Users/boli/Documents/python/projects/SegNet/
-    #finetune_ckpt = FLAGS.finetune
-    image_w = FLAGS.image_w
-    image_h = FLAGS.image_h
-    image_c = FLAGS.image_c
->>>>>>> cdef8837
     
     image_filename,label_filename = get_filename_list(image_dir)
     val_image_filename, val_label_filename = get_filename_list(val_dir)
